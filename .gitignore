--- conflicted
+++ resolved
@@ -1,8 +1,3 @@
 build
-<<<<<<< HEAD
-g2o/playground/
-*~
-=======
 lib
-bin
->>>>>>> c54186ad
+bin
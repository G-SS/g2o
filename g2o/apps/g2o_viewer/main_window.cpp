--- conflicted
+++ resolved
@@ -38,17 +38,12 @@
 using namespace std;
 using namespace g2o;
 
-<<<<<<< HEAD
-MainWindow::MainWindow(QWidget * parent, Qt::WindowFlags flags) :
-  QMainWindow(parent, flags),
-  _lastSolver(-1), _viewerPropertiesWidget(0), _optimizerPropertiesWidget(0),
-=======
-MainWindow::MainWindow(QWidget * parent) :
-  QMainWindow(parent),
-  _lastSolver(-1), _currentSolver(0), _viewerPropertiesWidget(0), _optimizerPropertiesWidget(0),
->>>>>>> 611f66d0
-  _filename("")
-{
+MainWindow::MainWindow(QWidget* parent)
+    : QMainWindow(parent),
+      _lastSolver(-1),
+      _viewerPropertiesWidget(0),
+      _optimizerPropertiesWidget(0),
+      _filename("") {
   setupUi(this);
   leKernelWidth->setValidator(new QDoubleValidator(-numeric_limits<double>::max(), numeric_limits<double>::max(), 7, this));
   plainTextEdit->setMaximumBlockCount(1000);

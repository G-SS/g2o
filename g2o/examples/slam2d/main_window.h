--- conflicted
+++ resolved
@@ -28,9 +28,8 @@
 
 class MainWindow : public QMainWindow, public Ui::BaseMainWindow {
   Q_OBJECT
-<<<<<<< HEAD
  public:
-  MainWindow(QWidget* parent = 0, Qt::WindowFlags flags = 0);
+  MainWindow(QWidget* parent = 0);
   ~MainWindow();
 
   static std::unique_ptr<g2o::OptimizationAlgorithm> createGaussNewton();
@@ -45,25 +44,6 @@
 
  protected:
   void fixGraph();
-=======
-  public:
-    MainWindow(QWidget * parent = 0);
-    ~MainWindow();
-
-    g2o::OptimizationAlgorithm* solverGaussNewton;
-    g2o::OptimizationAlgorithm* solverLevenberg;
-
-  public slots:
-    void on_actionLoad_triggered(bool);
-    void on_actionSave_triggered(bool);
-    void on_actionQuit_triggered(bool);
-    void on_btnOptimize_clicked();
-    void on_btnInitialGuess_clicked();
-
-  protected:
-    void fixGraph();
-
->>>>>>> 611f66d0
 };
 
 #endif
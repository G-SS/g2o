// g2o - General Graph Optimization
// Copyright (C) 2011 R. Kuemmerle, G. Grisetti, W. Burgard
// All rights reserved.
//
// Redistribution and use in source and binary forms, with or without
// modification, are permitted provided that the following conditions are
// met:
//
// * Redistributions of source code must retain the above copyright notice,
//   this list of conditions and the following disclaimer.
// * Redistributions in binary form must reproduce the above copyright
//   notice, this list of conditions and the following disclaimer in the
//   documentation and/or other materials provided with the distribution.
//
// THIS SOFTWARE IS PROVIDED BY THE COPYRIGHT HOLDERS AND CONTRIBUTORS "AS
// IS" AND ANY EXPRESS OR IMPLIED WARRANTIES, INCLUDING, BUT NOT LIMITED
// TO, THE IMPLIED WARRANTIES OF MERCHANTABILITY AND FITNESS FOR A
// PARTICULAR PURPOSE ARE DISCLAIMED. IN NO EVENT SHALL THE COPYRIGHT
// HOLDER OR CONTRIBUTORS BE LIABLE FOR ANY DIRECT, INDIRECT, INCIDENTAL,
// SPECIAL, EXEMPLARY, OR CONSEQUENTIAL DAMAGES (INCLUDING, BUT NOT LIMITED
// TO, PROCUREMENT OF SUBSTITUTE GOODS OR SERVICES; LOSS OF USE, DATA, OR
// PROFITS; OR BUSINESS INTERRUPTION) HOWEVER CAUSED AND ON ANY THEORY OF
// LIABILITY, WHETHER IN CONTRACT, STRICT LIABILITY, OR TORT (INCLUDING
// NEGLIGENCE OR OTHERWISE) ARISING IN ANY WAY OUT OF THE USE OF THIS
// SOFTWARE, EVEN IF ADVISED OF THE POSSIBILITY OF SUCH DAMAGE.

#include "g2o/config.h"

#include "robot_laser.h"

#include "g2o/core/factory.h"
#include "g2o/core/creators.h"
#include "g2o/stuff/macros.h"

namespace g2o {

<<<<<<< HEAD
  namespace types_data {
    int initialized = 0;

    void init()
    {
      if (types_data::initialized)
        return;
      Factory* factory = Factory::instance();
      //cerr << "Calling " << __FILE__ << " " << __PRETTY_FUNCTION__ << endl;

      factory->registerType("ROBOTLASER1", new HyperGraphElementCreator<RobotLaser>);

#ifdef G2O_HAVE_OPENGL
      HyperGraphActionLibrary* actionLib = HyperGraphActionLibrary::instance();
      actionLib->registerAction(new RobotLaserDrawAction);
#endif

      types_data::initialized = 1;
    }
  }

  G2O_ATTRIBUTE_CONSTRUCTOR(init_types_data)
  {
    types_data::init();
  }
=======
  G2O_REGISTER_TYPE_GROUP(data);

  G2O_REGISTER_TYPE(ROBOTLASER1, RobotLaser);

#ifdef G2O_HAVE_OPENGL 
  G2O_REGISTER_ACTION(RobotLaserDrawAction);
#endif
>>>>>>> f0cfffe1

} // end namespace<|MERGE_RESOLUTION|>--- conflicted
+++ resolved
@@ -34,33 +34,6 @@
 
 namespace g2o {
 
-<<<<<<< HEAD
-  namespace types_data {
-    int initialized = 0;
-
-    void init()
-    {
-      if (types_data::initialized)
-        return;
-      Factory* factory = Factory::instance();
-      //cerr << "Calling " << __FILE__ << " " << __PRETTY_FUNCTION__ << endl;
-
-      factory->registerType("ROBOTLASER1", new HyperGraphElementCreator<RobotLaser>);
-
-#ifdef G2O_HAVE_OPENGL
-      HyperGraphActionLibrary* actionLib = HyperGraphActionLibrary::instance();
-      actionLib->registerAction(new RobotLaserDrawAction);
-#endif
-
-      types_data::initialized = 1;
-    }
-  }
-
-  G2O_ATTRIBUTE_CONSTRUCTOR(init_types_data)
-  {
-    types_data::init();
-  }
-=======
   G2O_REGISTER_TYPE_GROUP(data);
 
   G2O_REGISTER_TYPE(ROBOTLASER1, RobotLaser);
@@ -68,6 +41,5 @@
 #ifdef G2O_HAVE_OPENGL 
   G2O_REGISTER_ACTION(RobotLaserDrawAction);
 #endif
->>>>>>> f0cfffe1
 
 } // end namespace
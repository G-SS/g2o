ADD_LIBRARY(types_slam2d ${G2O_LIB_TYPE}
  se2.h
  edge_se2_pointxy_bearing.h  edge_se2_prior.h
  edge_se2.cpp                  edge_se2_pointxy_calib.cpp  types_slam2d.cpp
  edge_se2.h                    edge_se2_pointxy_calib.h    vertex_point_xy.cpp
  edge_se2_pointxy.cpp        vertex_point_xy.h
  edge_se2_pointxy.h          vertex_se2.cpp
  edge_se2_pointxy_bearing.cpp  edge_se2_prior.cpp          vertex_se2.h
  parameter_se2_offset.cpp     parameter_se2_offset.h
  edge_se2_offset.cpp          edge_se2_offset.h
  edge_se2_pointxy_offset.cpp  edge_se2_pointxy_offset.h
<<<<<<< HEAD
  edge_se2_xyprior.cpp edge_se2_xyprior.h
=======
  edge_pointxy.cpp             edge_pointxy.h
  edge_se2_twopointsxy.cpp	edge_se2_twopointsxy.h
  edge_se2_lotsofxy.cpp		edge_se2_lotsofxy.h
>>>>>>> ec293e68
  g2o_types_slam2d_api.h
)

SET_TARGET_PROPERTIES(types_slam2d PROPERTIES OUTPUT_NAME ${LIB_PREFIX}types_slam2d)

TARGET_LINK_LIBRARIES(types_slam2d core)
IF(OPENGL_FOUND)
  TARGET_LINK_LIBRARIES(types_slam2d opengl_helper ${OPENGL_gl_LIBRARY} )
ENDIF()

INSTALL(TARGETS types_slam2d
  RUNTIME DESTINATION ${CMAKE_INSTALL_PREFIX}/bin
  LIBRARY DESTINATION ${CMAKE_INSTALL_PREFIX}/lib
  ARCHIVE DESTINATION ${CMAKE_INSTALL_PREFIX}/lib
)

FILE(GLOB headers "${CMAKE_CURRENT_SOURCE_DIR}/*.h" "${CMAKE_CURRENT_SOURCE_DIR}/*.hpp")
INSTALL(FILES ${headers} DESTINATION ${CMAKE_INSTALL_PREFIX}/include/g2o/types/slam2d)<|MERGE_RESOLUTION|>--- conflicted
+++ resolved
@@ -9,13 +9,10 @@
   parameter_se2_offset.cpp     parameter_se2_offset.h
   edge_se2_offset.cpp          edge_se2_offset.h
   edge_se2_pointxy_offset.cpp  edge_se2_pointxy_offset.h
-<<<<<<< HEAD
   edge_se2_xyprior.cpp edge_se2_xyprior.h
-=======
   edge_pointxy.cpp             edge_pointxy.h
   edge_se2_twopointsxy.cpp	edge_se2_twopointsxy.h
   edge_se2_lotsofxy.cpp		edge_se2_lotsofxy.h
->>>>>>> ec293e68
   g2o_types_slam2d_api.h
 )
 

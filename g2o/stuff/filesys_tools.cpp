// g2o - General Graph Optimization
// Copyright (C) 2011 R. Kuemmerle, G. Grisetti, W. Burgard
// All rights reserved.
//
// Redistribution and use in source and binary forms, with or without
// modification, are permitted provided that the following conditions are
// met:
//
// * Redistributions of source code must retain the above copyright notice,
//   this list of conditions and the following disclaimer.
// * Redistributions in binary form must reproduce the above copyright
//   notice, this list of conditions and the following disclaimer in the
//   documentation and/or other materials provided with the distribution.
//
// THIS SOFTWARE IS PROVIDED BY THE COPYRIGHT HOLDERS AND CONTRIBUTORS "AS
// IS" AND ANY EXPRESS OR IMPLIED WARRANTIES, INCLUDING, BUT NOT LIMITED
// TO, THE IMPLIED WARRANTIES OF MERCHANTABILITY AND FITNESS FOR A
// PARTICULAR PURPOSE ARE DISCLAIMED. IN NO EVENT SHALL THE COPYRIGHT
// HOLDER OR CONTRIBUTORS BE LIABLE FOR ANY DIRECT, INDIRECT, INCIDENTAL,
// SPECIAL, EXEMPLARY, OR CONSEQUENTIAL DAMAGES (INCLUDING, BUT NOT LIMITED
// TO, PROCUREMENT OF SUBSTITUTE GOODS OR SERVICES; LOSS OF USE, DATA, OR
// PROFITS; OR BUSINESS INTERRUPTION) HOWEVER CAUSED AND ON ANY THEORY OF
// LIABILITY, WHETHER IN CONTRACT, STRICT LIABILITY, OR TORT (INCLUDING
// NEGLIGENCE OR OTHERWISE) ARISING IN ANY WAY OUT OF THE USE OF THIS
// SOFTWARE, EVEN IF ADVISED OF THE POSSIBILITY OF SUCH DAMAGE.

/***************************************************************************
 *            filesysTools.cpp
 *
 *  Fr 02 Mär 2007 23:14:08 CET
 *  Copyright 2007 Rainer Kümmerle
 *  Email rk@raikue.net
 ****************************************************************************/
#include "filesys_tools.h"

// clang-format off
#ifdef WINDOWS
#include <windows.h>
#endif
// clang-format on

#include <sys/stat.h>
#include <sys/types.h>

#include <cstdio>
#include <ctime>
#include <iostream>

<<<<<<< HEAD
#ifdef WINDOWS
#include <winbase.h>
#include <windows.h>
#endif

=======
>>>>>>> 4736df5c
#if (defined(UNIX) || defined(CYGWIN)) && !defined(ANDROID)
#include <wordexp.h>
#endif

#ifdef __APPLE__
//#include <chrono>
//#include <thread>
#endif

namespace g2o {

std::string getFileExtension(const std::string& filename) {
  std::string::size_type lastDot = filename.find_last_of('.');
  if (lastDot != std::string::npos) return filename.substr(lastDot + 1);
  return "";
}

std::string getPureFilename(const std::string& filename) {
  std::string::size_type lastDot = filename.find_last_of('.');
  if (lastDot != std::string::npos) return filename.substr(0, lastDot);
  return filename;
}

std::string getBasename(const std::string& filename) {
#ifdef WINDOWS
  std::string::size_type lastSlash = filename.find_last_of('\\');
#else
  std::string::size_type lastSlash = filename.find_last_of('/');
#endif
  if (lastSlash != std::string::npos) return filename.substr(lastSlash + 1);
  return filename;
}

std::string getDirname(const std::string& filename) {
#ifdef WINDOWS
  std::string::size_type lastSlash = filename.find_last_of('\\');
#else
  std::string::size_type lastSlash = filename.find_last_of('/');
#endif
  if (lastSlash != std::string::npos) return filename.substr(0, lastSlash);
  return "";
}

std::string changeFileExtension(const std::string& filename,
                                const std::string& newExt, bool stripDot) {
  std::string::size_type lastDot = filename.find_last_of('.');
  if (lastDot != std::string::npos) {
    if (!stripDot) ++lastDot;
    return filename.substr(0, lastDot) + newExt;
  }
  return filename;
}

bool fileExists(const char* filename) {
  struct stat statInfo;
  return (stat(filename, &statInfo) == 0);
}

std::vector<std::string> getFilesByPattern(const char* pattern) {
  std::vector<std::string> result;

#ifdef WINDOWS

  HANDLE hFind;
  WIN32_FIND_DATA FData;
  if ((hFind = FindFirstFile(pattern, &FData)) != INVALID_HANDLE_VALUE) {
    do {
      result.push_back(FData.cFileName);
    } while (FindNextFile(hFind, &FData));
    FindClose(hFind);
  }

#elif (defined(UNIX) || defined(CYGWIN)) && !defined(ANDROID)

  wordexp_t p;
  wordexp(pattern, &p, 0);

  // For some reason, wordexp sometimes fails on an APPLE machine to
  // return anything; therefore, run it several times until we do find
  // something - or give up
#ifdef __APPLE__
  for (int k = 0; (k < 100) && (p.we_wordc == 0); k++) {
    // chrono::milliseconds duration(20);
    // this_thread::sleep_for(duration);
    wordexp(pattern, &p, WRDE_APPEND);
  }
#endif

  result.reserve(p.we_wordc);
<<<<<<< HEAD
  for (size_t i = 0; i < p.we_wordc; ++i) result.emplace_back(p.we_wordv[i]);
=======
  for (size_t i = 0; i < p.we_wordc; ++i) result.push_back(p.we_wordv[i]);
>>>>>>> 4736df5c

  wordfree(&p);

#endif

  return result;
}

}  // namespace g2o<|MERGE_RESOLUTION|>--- conflicted
+++ resolved
@@ -46,14 +46,6 @@
 #include <ctime>
 #include <iostream>
 
-<<<<<<< HEAD
-#ifdef WINDOWS
-#include <winbase.h>
-#include <windows.h>
-#endif
-
-=======
->>>>>>> 4736df5c
 #if (defined(UNIX) || defined(CYGWIN)) && !defined(ANDROID)
 #include <wordexp.h>
 #endif
@@ -143,11 +135,7 @@
 #endif
 
   result.reserve(p.we_wordc);
-<<<<<<< HEAD
   for (size_t i = 0; i < p.we_wordc; ++i) result.emplace_back(p.we_wordv[i]);
-=======
-  for (size_t i = 0; i < p.we_wordc; ++i) result.push_back(p.we_wordv[i]);
->>>>>>> 4736df5c
 
   wordfree(&p);
 
